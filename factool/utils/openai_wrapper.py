# the async version is adapted from https://gist.github.com/neubig/80de662fb3e225c18172ec218be4917a

from __future__ import annotations

import os
import yaml
import openai
import ast
import pdb
import asyncio
from typing import Any, List
import os
import pathlib
<<<<<<< HEAD
import re
=======
import openai
>>>>>>> 5e72744b


# from factool.env_config import factool_env_config

# env
# openai.api_key = factool_env_config.openai_api_key

class OpenAIChat():
    def __init__(
            self,
            model_name='gpt-3.5-turbo',
            max_tokens=2500,
            temperature=0,
            top_p=1,
            request_timeout=60,
    ):
        openai.api_key = os.environ.get("OPENAI_API_KEY", None)
        assert openai.api_key is not None, "Please set the OPENAI_API_KEY environment variable."
        assert openai.api_key !='', "Please set the OPENAI_API_KEY environment variable."
        if 'gpt' not in model_name:
            openai.api_base = "http://localhost:8000/v1"
        else:
            openai.api_base = "https://api.openai.com/v1"
        self.config = {
            'model_name': model_name,
            'max_tokens': max_tokens,
            'temperature': temperature,
            'top_p': top_p,
            'request_timeout': request_timeout,
        }

    def extract_list_from_string(self, input_string):
        # pattern = r'\[.*\]'  # 尽可能多地匹配字符（贪婪模式）
        # result = re.search(pattern, input_string)
        # if result:
        #     return result.group()
        # else:
        #     return None
        start_index = input_string.find('[')  # 找到第一个 `[` 的索引
        end_index = input_string.rfind(']')  # 找到最后一个 `]` 的索引

        if start_index != -1 and end_index != -1 and start_index < end_index:
            return input_string[start_index:end_index + 1]
        else:
            return None
    
    def _boolean_fix(self, output):
        return output.replace("true", "True").replace("false", "False")

    def _type_check(self, output, expected_type):
        try:
            output_eval = ast.literal_eval(output)
            if not isinstance(output_eval, expected_type):
                return None
            return output_eval
        except:
            if(expected_type == List):
                valid_output = self.extract_list_from_string(output)
                #pdb.set_trace()
                output_eval = ast.literal_eval(valid_output)
                if not isinstance(output_eval, expected_type):
                    return None
                return output_eval


    async def dispatch_openai_requests(
        self,
        messages_list,
    ) -> list[str]:
        """Dispatches requests to OpenAI API asynchronously.
        
        Args:
            messages_list: List of messages to be sent to OpenAI ChatCompletion API.
        Returns:
            List of responses from OpenAI API.
        """
        async def _request_with_retry(messages, retry=3):
            for _ in range(retry):
                try:
                    response = await openai.ChatCompletion.acreate(
                        model=self.config['model_name'],
                        messages=messages,
                        max_tokens=self.config['max_tokens'],
                        temperature=self.config['temperature'],
                        top_p=self.config['top_p'],
                        request_timeout=self.config['request_timeout'],
                    )
                    print(response)
                    return response
                except openai.error.RateLimitError:
                    print('Rate limit error, waiting for 40 second...')
                    await asyncio.sleep(40)
                except openai.error.APIError:
                    print('API error, waiting for 1 second...')
                    await asyncio.sleep(1)
                except openai.error.Timeout:
                    print('Timeout error, waiting for 1 second...')
                    await asyncio.sleep(1)
                except openai.error.ServiceUnavailableError:
                    print('Service unavailable error, waiting for 3 second...')
                    await asyncio.sleep(3)
                except openai.error.APIConnectionError:
                    print('API Connection error, waiting for 3 second...')
                    await asyncio.sleep(3)

            return None

        async_responses = [
            _request_with_retry(messages)
            for messages in messages_list
        ]

        return await asyncio.gather(*async_responses)
    
    async def async_run(self, messages_list, expected_type):
        retry = 1
        responses = [None for _ in range(len(messages_list))]
        messages_list_cur_index = [i for i in range(len(messages_list))]

        while retry > 0 and len(messages_list_cur_index) > 0:
            print(f'{retry} retry left...')
            messages_list_cur = [messages_list[i] for i in messages_list_cur_index]
            
            predictions = await self.dispatch_openai_requests(
                messages_list=messages_list_cur,
            )

            preds = [self._type_check(self._boolean_fix(prediction['choices'][0]['message']['content']), expected_type) if prediction is not None else None for prediction in predictions]

            finised_index = []
            for i, pred in enumerate(preds):
                if pred is not None:
                    responses[messages_list_cur_index[i]] = pred
                    finised_index.append(messages_list_cur_index[i])
            
            messages_list_cur_index = [i for i in messages_list_cur_index if i not in finised_index]
            
            retry -= 1
        
        return responses

class OpenAIEmbed():
    def __init__():
        openai.api_key = os.environ.get("OPENAI_API_KEY", None)
        assert openai.api_key is not None, "Please set the OPENAI_API_KEY environment variable."
        assert openai.api_key != '', "Please set the OPENAI_API_KEY environment variable."

    async def create_embedding(self, text, retry=3):
        for _ in range(retry):
            try:
                response = await openai.Embedding.acreate(input=text, model="text-embedding-ada-002")
                return response
            except openai.error.RateLimitError:
                print('Rate limit error, waiting for 1 second...')
                await asyncio.sleep(1)
            except openai.error.APIError:
                print('API error, waiting for 1 second...')
                await asyncio.sleep(1)
            except openai.error.Timeout:
                print('Timeout error, waiting for 1 second...')
                await asyncio.sleep(1)
        return None

    async def process_batch(self, batch, retry=3):
        tasks = [self.create_embedding(text, retry=retry) for text in batch]
        return await asyncio.gather(*tasks)

if __name__ == "__main__":
    chat = OpenAIChat(model_name='llama-2-7b-chat-hf')

    predictions = asyncio.run(chat.async_run(
        messages_list=[
            [{"role": "user", "content": "show either 'ab' or '['a']'. Do not do anything else."}],
        ] * 20,
        expected_type=List,
    ))

    print(predictions)
    # Usage
    # embed = OpenAIEmbed()
    # batch = ["string1", "string2", "string3", "string4", "string5", "string6", "string7", "string8", "string9", "string10"]  # Your batch of strings
    # embeddings = asyncio.run(embed.process_batch(batch, retry=3))
    # for embedding in embeddings:
    #     print(embedding["data"][0]["embedding"])<|MERGE_RESOLUTION|>--- conflicted
+++ resolved
@@ -11,11 +11,8 @@
 from typing import Any, List
 import os
 import pathlib
-<<<<<<< HEAD
+import openai
 import re
-=======
-import openai
->>>>>>> 5e72744b
 
 
 # from factool.env_config import factool_env_config
